--- conflicted
+++ resolved
@@ -32,13 +32,10 @@
 	Version             string
 	LibPkcs11           string
 	ReusePin            bool
-<<<<<<< HEAD
 	TpmKeyPassword      string
 	NoTpmKeyPassword    bool
-=======
 	ServerTTL           int
 	RoleSessionName     string
->>>>>>> 92d00d48
 }
 
 // Function to create session and generate credentials
