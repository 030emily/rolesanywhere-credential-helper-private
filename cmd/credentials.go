package cmd

import (
	"encoding/json"
	"errors"
	"io/ioutil"
	"math/big"
	"strings"

	helper "github.com/aws/rolesanywhere-credential-helper/aws_signing_helper"
	"github.com/spf13/cobra"
)

var (
	roleArnStr        string
	profileArnStr     string
	trustAnchorArnStr string
	sessionDuration   int
	region            string
	endpoint          string
	noVerifySSL       bool
	withProxy         bool
	debug             bool
	reusePin          bool
	roleSessionName   string

	certificateId       string
	privateKeyId        string
	certificateBundleId string
	certSelector        string
	systemStoreName     string

	libPkcs11 string

	tpmKeyPassword   string
	noTpmKeyPassword bool

	credentialsOptions helper.CredentialsOpts

	X509_SUBJECT_KEY = "x509Subject"
	X509_ISSUER_KEY  = "x509Issuer"
	X509_SERIAL_KEY  = "x509Serial"

	validCertSelectorKeys = []string{
		X509_SUBJECT_KEY,
		X509_ISSUER_KEY,
		X509_SERIAL_KEY,
	}
)

type MapEntry struct {
	Key   string
	Value string
}

// Parses common flags for commands that vend credentials
func initCredentialsSubCommand(subCmd *cobra.Command) {
	rootCmd.AddCommand(subCmd)
	subCmd.PersistentFlags().StringVar(&roleArnStr, "role-arn", "", "Target role to assume")
	subCmd.PersistentFlags().StringVar(&profileArnStr, "profile-arn", "", "Profile to pull policies from")
	subCmd.PersistentFlags().StringVar(&trustAnchorArnStr, "trust-anchor-arn", "", "Trust anchor to use for authentication")
	subCmd.PersistentFlags().IntVar(&sessionDuration, "session-duration", 3600, "Duration, in seconds, for the resulting session")
	subCmd.PersistentFlags().StringVar(&region, "region", "", "Signing region")
	subCmd.PersistentFlags().StringVar(&endpoint, "endpoint", "", "Endpoint used to call CreateSession")
	subCmd.PersistentFlags().BoolVar(&noVerifySSL, "no-verify-ssl", false, "To disable SSL verification")
	subCmd.PersistentFlags().BoolVar(&withProxy, "with-proxy", false, "To make the CreateSession call with a proxy")
	subCmd.PersistentFlags().BoolVar(&debug, "debug", false, "To print debug output")
	subCmd.PersistentFlags().StringVar(&certificateId, "certificate", "", "Path to certificate file")
	subCmd.PersistentFlags().StringVar(&privateKeyId, "private-key", "", "Path to private key file")
	subCmd.PersistentFlags().StringVar(&certificateBundleId, "intermediates", "", "Path to intermediate certificate bundle file")
	subCmd.PersistentFlags().StringVar(&certSelector, "cert-selector", "", "JSON structure to identify a certificate from a certificate store. "+
		"Can be passed in either as string or a file name (prefixed by \"file://\")")
	subCmd.PersistentFlags().StringVar(&systemStoreName, "system-store-name", "MY", "Name of the system store to search for within the "+
		"CERT_SYSTEM_STORE_CURRENT_USER context. Note that this flag is only relevant for Windows certificate stores and will be ignored otherwise")
	subCmd.PersistentFlags().StringVar(&libPkcs11, "pkcs11-lib", "", "Library for smart card / cryptographic device (OpenSC or vendor specific)")
	subCmd.PersistentFlags().BoolVar(&reusePin, "reuse-pin", false, "Use the CKU_USER PIN as the CKU_CONTEXT_SPECIFIC PIN for "+
		"private key objects, when they are first used to sign. If the CKU_USER PIN doesn't work as the CKU_CONTEXT_SPECIFIC PIN "+
		"for a given private key object, fall back to prompting the user")
<<<<<<< HEAD
	subCmd.PersistentFlags().StringVar(&tpmKeyPassword, "tpm-key-password", "", "Password for TPM key, if applicable")
	subCmd.PersistentFlags().BoolVar(&noTpmKeyPassword, "no-tpm-key-password", false, "Required if the TPM key has no password and"+
		"a handle is used to refer to the key")
=======
	subCmd.PersistentFlags().StringVar(&roleSessionName, "role-session-name", "", "An identifier of a role session")	
>>>>>>> 92d00d48

	subCmd.MarkFlagsMutuallyExclusive("certificate", "cert-selector")
	subCmd.MarkFlagsMutuallyExclusive("certificate", "system-store-name")
	subCmd.MarkFlagsMutuallyExclusive("private-key", "cert-selector")
	subCmd.MarkFlagsMutuallyExclusive("private-key", "system-store-name")
	subCmd.MarkFlagsMutuallyExclusive("cert-selector", "intermediates")
	subCmd.MarkFlagsMutuallyExclusive("cert-selector", "reuse-pin")
	subCmd.MarkFlagsMutuallyExclusive("system-store-name", "reuse-pin")
	subCmd.MarkFlagsMutuallyExclusive("tpm-key-password", "cert-selector")
	subCmd.MarkFlagsMutuallyExclusive("tpm-key-password", "reuse-pin")
	subCmd.MarkFlagsMutuallyExclusive("no-tpm-key-password", "cert-selector")
	subCmd.MarkFlagsMutuallyExclusive("no-tpm-key-password", "tpm-key-password")
}

// Parses a cert selector string to a map
func getStringMap(s string) (map[string]string, error) {
	entries := strings.Split(s, " ")

	m := make(map[string]string)
	for _, e := range entries {
		tokens := strings.SplitN(e, ",", 2)
		keyTokens := strings.Split(tokens[0], "=")
		if keyTokens[0] != "Key" {
			return nil, errors.New("invalid cert selector map key")
		}
		key := strings.TrimSpace(strings.Join(keyTokens[1:], "="))

		isValidKey := false
		for _, validKey := range validCertSelectorKeys {
			if validKey == key {
				isValidKey = true
				break
			}
		}
		if !isValidKey {
			return nil, errors.New("cert selector contained invalid key")
		}

		valueTokens := strings.Split(tokens[1], "=")
		if valueTokens[0] != "Value" {
			return nil, errors.New("invalid cert selector map value")
		}
		value := strings.TrimSpace(strings.Join(valueTokens[1:], "="))
		m[key] = value
	}

	return m, nil
}

// Parses a JSON cert selector string into a map
func getMapFromJsonEntries(jsonStr string) (map[string]string, error) {
	m := make(map[string]string)
	var mapEntries []MapEntry
	err := json.Unmarshal([]byte(jsonStr), &mapEntries)
	if err != nil {
		return nil, errors.New("unable to parse JSON map entries")
	}
	for _, mapEntry := range mapEntries {
		isValidKey := false
		for _, validKey := range validCertSelectorKeys {
			if validKey == mapEntry.Key {
				isValidKey = true
				break
			}
		}
		if !isValidKey {
			return nil, errors.New("cert selector contained invalid key")
		}
		m[mapEntry.Key] = mapEntry.Value
	}
	return m, nil
}

func createCertSelectorFromMap(certSelectorMap map[string]string) helper.CertIdentifier {
	var certIdentifier helper.CertIdentifier

	for key, value := range certSelectorMap {
		switch key {
		case X509_SUBJECT_KEY:
			certIdentifier.Subject = value
		case X509_ISSUER_KEY:
			certIdentifier.Issuer = value
		case X509_SERIAL_KEY:
			certSerial := new(big.Int)
			certSerial.SetString(value, 16)
			certIdentifier.SerialNumber = certSerial
		}
	}

	return certIdentifier
}

func PopulateCertIdentifierFromJsonStr(jsonStr string) (helper.CertIdentifier, error) {
	certSelectorMap, err := getMapFromJsonEntries(jsonStr)
	if err != nil {
		return helper.CertIdentifier{}, err
	}
	return createCertSelectorFromMap(certSelectorMap), nil
}

// Populates a CertIdentifier object using a cert selector string
func PopulateCertIdentifierFromCertSelectorStr(certSelectorStr string) (helper.CertIdentifier, error) {
	certSelectorMap, err := getStringMap(certSelectorStr)
	if err != nil {
		return helper.CertIdentifier{}, err
	}

	return createCertSelectorFromMap(certSelectorMap), nil
}

// Populates a CertIdentifier using a cert selector
// Note that this method can take in a file name as a the cert selector
func PopulateCertIdentifier(certSelector string, systemStoreName string) (helper.CertIdentifier, error) {
	var (
		certIdentifier helper.CertIdentifier
		err            error
	)

	if certSelector != "" {
		if strings.HasPrefix(certSelector, "file://") {
			certSelectorFile, err := ioutil.ReadFile(strings.TrimPrefix(certSelector, "file://"))
			if err != nil {
				return helper.CertIdentifier{}, errors.New("unable to read cert selector file")
			}
			certIdentifier, err = PopulateCertIdentifierFromJsonStr(string(certSelectorFile[:]))
			if err != nil {
				return helper.CertIdentifier{}, errors.New("unable to parse JSON cert selector")
			}
		} else {
			certIdentifier, err = PopulateCertIdentifierFromCertSelectorStr(certSelector)
			if err != nil {
				return helper.CertIdentifier{}, errors.New("unable to parse cert selector string")
			}
		}
	}
	matchedPredefinedSystemStoreName := false
	for _, predefinedSystemStoreName := range helper.SystemStoreNames {
		if strings.EqualFold(systemStoreName, predefinedSystemStoreName) {
			certIdentifier.SystemStoreName = predefinedSystemStoreName
			matchedPredefinedSystemStoreName = true
			break
		}
	}
	if !matchedPredefinedSystemStoreName {
		certIdentifier.SystemStoreName = systemStoreName
	}

	return certIdentifier, err
}

// Populate CredentialsOpts that is used to aggregate all the information required to call CreateSession
func PopulateCredentialsOptions() error {
	certIdentifier, err := PopulateCertIdentifier(certSelector, systemStoreName)
	if err != nil {
		return err
	}

	credentialsOptions = helper.CredentialsOpts{
		PrivateKeyId:        privateKeyId,
		CertificateId:       certificateId,
		CertificateBundleId: certificateBundleId,
		CertIdentifier:      certIdentifier,
		RoleArn:             roleArnStr,
		ProfileArnStr:       profileArnStr,
		TrustAnchorArnStr:   trustAnchorArnStr,
		SessionDuration:     sessionDuration,
		Region:              region,
		Endpoint:            endpoint,
		NoVerifySSL:         noVerifySSL,
		WithProxy:           withProxy,
		Debug:               debug,
		Version:             Version,
		LibPkcs11:           libPkcs11,
		ReusePin:            reusePin,
<<<<<<< HEAD
		TpmKeyPassword:      tpmKeyPassword,
		NoTpmKeyPassword:    noTpmKeyPassword,
=======
		RoleSessionName:     roleSessionName,
>>>>>>> 92d00d48
	}

	return nil
}<|MERGE_RESOLUTION|>--- conflicted
+++ resolved
@@ -76,13 +76,10 @@
 	subCmd.PersistentFlags().BoolVar(&reusePin, "reuse-pin", false, "Use the CKU_USER PIN as the CKU_CONTEXT_SPECIFIC PIN for "+
 		"private key objects, when they are first used to sign. If the CKU_USER PIN doesn't work as the CKU_CONTEXT_SPECIFIC PIN "+
 		"for a given private key object, fall back to prompting the user")
-<<<<<<< HEAD
 	subCmd.PersistentFlags().StringVar(&tpmKeyPassword, "tpm-key-password", "", "Password for TPM key, if applicable")
 	subCmd.PersistentFlags().BoolVar(&noTpmKeyPassword, "no-tpm-key-password", false, "Required if the TPM key has no password and"+
 		"a handle is used to refer to the key")
-=======
 	subCmd.PersistentFlags().StringVar(&roleSessionName, "role-session-name", "", "An identifier of a role session")	
->>>>>>> 92d00d48
 
 	subCmd.MarkFlagsMutuallyExclusive("certificate", "cert-selector")
 	subCmd.MarkFlagsMutuallyExclusive("certificate", "system-store-name")
@@ -257,12 +254,9 @@
 		Version:             Version,
 		LibPkcs11:           libPkcs11,
 		ReusePin:            reusePin,
-<<<<<<< HEAD
 		TpmKeyPassword:      tpmKeyPassword,
 		NoTpmKeyPassword:    noTpmKeyPassword,
-=======
 		RoleSessionName:     roleSessionName,
->>>>>>> 92d00d48
 	}
 
 	return nil
