--- conflicted
+++ resolved
@@ -142,16 +142,11 @@
 
 ### serve
 
-<<<<<<< HEAD
-Vends temporary credentials through an endpoint running on localhost. Parameters for this command include those for the `credential-process` command, as well as an optional `--port`, to specify the port on which the local endpoint will be exposed. By default, the port will be `9911`. Once again, credentials will be updated through a call to `CreateSession` five minutes before the previous set of credentials are set to expire. Note that the URIs and request headers are the same as those used in [IMDSv2](https://docs.aws.amazon.com/AWSEC2/latest/UserGuide/configuring-instance-metadata-service.html) (only the address of the endpoint changes from `169.254.169.254` to `127.0.0.1`). In order to make the credentials served from the local endpoint available to the SDK, set the `AWS_EC2_METADATA_SERVICE_ENDPOINT` environment variable appropriately e.g. `export AWS_EC2_METADATA_SERVICE_ENDPOINT="http://127.0.0.1:9911"`
+Vends temporary credentials through an endpoint running on localhost. Parameters for this command include those for the `credential-process` command, as well as an optional `--port`, to specify the port on which the local endpoint will be exposed. By default, the port will be `9911`. Once again, credentials will be updated through a call to `CreateSession` five minutes before the previous set of credentials are set to expire. Note that the URIs and request headers are the same as those used in [IMDSv2](https://docs.aws.amazon.com/AWSEC2/latest/UserGuide/configuring-instance-metadata-service.html) (only the address of the endpoint changes from `169.254.169.254` to `127.0.0.1`). In order to make the credentials served from the local endpoint available to the SDK, set the `AWS_EC2_METADATA_SERVICE_ENDPOINT` environment variable appropriately.
 
 When you use `serve` AWS SDKs will be able to discover the credentials from the credential helper using their [credential providers](https://docs.aws.amazon.com/sdkref/latest/guide/standardized-credentials.html) without any changes to code or configuration.  AWS SDKs will request new AWS credentials from the credential helper's server listening on 127.0.0.1 as required. 
 
 When using `serve` it is important to understand that processes running on a system that can reach 127.0.0.1 will be able to retrieve AWS credentials from the credential helper. 
-
-=======
-Vends temporary credentials through an endpoint running on localhost. Parameters for this command include those for the `credential-process` command, as well as an optional `--port`, to specify the port on which the local endpoint will be exposed. By default, the port will be `9911`. Once again, credentials will be updated through a call to `CreateSession` five minutes before the previous set of credentials are set to expire. Note that the URIs and request headers are the same as those used in [IMDSv2](https://docs.aws.amazon.com/AWSEC2/latest/UserGuide/configuring-instance-metadata-service.html) (only the address of the endpoint changes from `169.254.169.254` to `127.0.0.1`). In order to make the credentials served from the local endpoint available to the SDK, set the `AWS_EC2_METADATA_SERVICE_ENDPOINT` environment variable appropriately.
->>>>>>> 989ae546
 
 ### Scripts
 
