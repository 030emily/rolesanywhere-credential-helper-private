module github.com/aws/rolesanywhere-credential-helper

go 1.21

require (
<<<<<<< HEAD
	github.com/aws/aws-sdk-go v1.50.30
	github.com/miekg/pkcs11 v1.1.1
	github.com/spf13/cobra v1.8.0
	github.com/stefanberger/go-pkcs11uri v0.0.0-20230803200340-78284954bff6
	golang.org/x/crypto v0.20.0
	golang.org/x/sys v0.17.0
	golang.org/x/term v0.17.0
=======
	github.com/aws/aws-sdk-go v1.44.57
	github.com/google/go-tpm v0.3.3
	github.com/miekg/pkcs11 v1.1.1
	github.com/spf13/cobra v1.6.1
	github.com/stefanberger/go-pkcs11uri v0.0.0-20201008174630-78d3cae3a980
	golang.org/x/crypto v0.10.0
	golang.org/x/term v0.9.0
>>>>>>> 29445579
)

require (
	github.com/davecgh/go-spew v1.1.1 // indirect
	github.com/inconshreveable/mousetrap v1.1.0 // indirect
	github.com/jmespath/go-jmespath v0.4.0 // indirect
	github.com/spf13/pflag v1.0.5 // indirect
<<<<<<< HEAD
=======
	golang.org/x/sys v0.9.0 // indirect
>>>>>>> 29445579
	gopkg.in/yaml.v2 v2.4.0 // indirect
)<|MERGE_RESOLUTION|>--- conflicted
+++ resolved
@@ -1,25 +1,18 @@
 module github.com/aws/rolesanywhere-credential-helper
 
-go 1.21
+go 1.22
+
+toolchain go1.22.4
 
 require (
-<<<<<<< HEAD
 	github.com/aws/aws-sdk-go v1.50.30
+	github.com/google/go-tpm v0.3.3
 	github.com/miekg/pkcs11 v1.1.1
 	github.com/spf13/cobra v1.8.0
 	github.com/stefanberger/go-pkcs11uri v0.0.0-20230803200340-78284954bff6
 	golang.org/x/crypto v0.20.0
 	golang.org/x/sys v0.17.0
 	golang.org/x/term v0.17.0
-=======
-	github.com/aws/aws-sdk-go v1.44.57
-	github.com/google/go-tpm v0.3.3
-	github.com/miekg/pkcs11 v1.1.1
-	github.com/spf13/cobra v1.6.1
-	github.com/stefanberger/go-pkcs11uri v0.0.0-20201008174630-78d3cae3a980
-	golang.org/x/crypto v0.10.0
-	golang.org/x/term v0.9.0
->>>>>>> 29445579
 )
 
 require (
@@ -27,9 +20,5 @@
 	github.com/inconshreveable/mousetrap v1.1.0 // indirect
 	github.com/jmespath/go-jmespath v0.4.0 // indirect
 	github.com/spf13/pflag v1.0.5 // indirect
-<<<<<<< HEAD
-=======
-	golang.org/x/sys v0.9.0 // indirect
->>>>>>> 29445579
 	gopkg.in/yaml.v2 v2.4.0 // indirect
 )